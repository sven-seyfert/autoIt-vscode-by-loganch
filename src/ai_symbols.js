import { languages, Location, SymbolInformation, SymbolKind, workspace, Range } from 'vscode';
import {
  AI_CONSTANTS,
  AUTOIT_MODE,
  isSkippableLine,
  functionPattern,
  variablePattern,
  regionPattern,
} from './util';

const config = workspace.getConfiguration('autoit');

const createVariableSymbol = (variable, variableKind, doc, line, container) => {
  return new SymbolInformation(
    variable,
    variableKind,
    container,
    new Location(doc.uri, line.range),
  );
};

/**
 * Generates a SymbolInformation object for a function from a given TextDocument
 * that includes the full range of the function's body
 * @param {String} functionName The name of the function from the AutoIt script
 * @param {TextDocument} doc The current document to search
 * @param {String} docText The text from the document (usually generated through `TextDocument.getText()`)
 * @returns SymbolInformation
 */
const createFunctionSymbol = (functionName, doc, docText) => {
  const pattern = new RegExp(
    // `^Func\\s+\\b(?<funcName>${functionName}\\b).*\\n(?:(?!EndFunc\\b).*\\n)*EndFunc.*\\n?`
    `Func\\s+\\b(?<funcName>${functionName}+\\b).*?(EndFunc)`,
    'si',
  );
  const result = pattern.exec(docText);
  if (result === null) {
    return null;
  }    
  const endPoint = result.index + result[0].length;
  const newFunctionSymbol = new SymbolInformation(
    result[1],
    SymbolKind.Function,
    '',
    new Location(doc.uri, new Range(doc.positionAt(result.index), doc.positionAt(endPoint))),
  );

  return newFunctionSymbol;
};

/**
 * Generates a SymbolInformation object for a Region from a given TextDocument
 * that includes the full range of the region's body
 * @param {String} regionName The name of the region from the AutoIt script
 * @param {TextDocument} doc The current document to search
 * @param {String} docText The text from the document (usually generated through `TextDocument.getText()`)
 * @returns SymbolInformation
 */
const createRegionSymbol = (regionName, doc, docText) => {
  const cleanRegionName = regionName.replace(/[-/\\^$*+?.()|[\]{}]/g, '\\$&');
<<<<<<< HEAD
  const pattern = new RegExp(`#Region\\s(${cleanRegionName}).*?#EndRegion`, 'si');
=======
  const pattern = new RegExp(`#Region\\s[- ]{0,}(${cleanRegionName}).*?#EndRegion`, 's');
>>>>>>> a5fbe71d

  const result = pattern.exec(docText);
  if (result === null) {
    return null;
  }  
  const endPoint = result.index + result[0].length;
  const newRegionSymbol = new SymbolInformation(
    result[1],
    SymbolKind.Namespace,
    '',
    new Location(doc.uri, new Range(doc.positionAt(result.index), doc.positionAt(endPoint))),
  );

  return newRegionSymbol;
};

export default languages.registerDocumentSymbolProvider(AUTOIT_MODE, {
  provideDocumentSymbols(doc) {
    const result = [];
    const found = [];
    const delims = ["'", '"', ';'];
    let funcName;
    let variableKind;
    let inComment = false;
    let inContinue = false;

    // Get the number of lines in the document to loop through
    const lineCount = Math.min(doc.lineCount, 10000);
    for (let lineNum = 0; lineNum < lineCount; lineNum += 1) {
      const line = doc.lineAt(lineNum);
      const { text } = line;
      const regionName = text.match(regionPattern);
      let container;

      if (isSkippableLine(line) && !regionName) {
        // eslint-disable-next-line no-continue
        continue;
      }

      if (/^#(?:ce|comments-end)/.test(text)) {
        inComment = false;
        // eslint-disable-next-line no-continue
        continue;
      }

      if (/^#(?:cs|comments-start)/.test(text)) {
        inComment = true;
      }

      if (inComment) {
        // eslint-disable-next-line no-continue
        continue;
      }

      funcName = functionPattern.exec(text);
      if (funcName && !found.includes(funcName[0])) {
        const functionSymbol = createFunctionSymbol(funcName[1], doc, doc.getText());
<<<<<<< HEAD
        result.push(functionSymbol);
        found.push(funcName[0]);
=======
		if (functionSymbol) {
			result.push(functionSymbol);
			found.push(funcName[1]);
		}
>>>>>>> a5fbe71d
      }

      if (config.showVariablesInGoToSymbol) {
        if (!inContinue) {
          if (/^\s*?(Local|Global)?\sConst/.test(text)) {
            variableKind = SymbolKind.Constant;
          } else if (/^\s*?(Local|Global)?\sEnum/.test(text)) {
            variableKind = SymbolKind.Enum;
          } else {
            variableKind = SymbolKind.Variable;
          }
        }

        inContinue = /\s_\b\s*(;.*)?\s*/.test(text);

        const variables = text.match(variablePattern);
        if (variables) {
          // eslint-disable-next-line no-loop-func
          variables.forEach(variable => {
            if (AI_CONSTANTS.includes(variable)) {
              return;
            }

            // ignore strings beginning with preset delimiters
            if (delims.includes(variable.charAt(0))) {
              return;
            }

            // Go through symbols for function container and symbols that match name and container
            container = result.find(testSymbol => {
              return (
                testSymbol.location.range.contains(line.range) &&
                testSymbol.kind === SymbolKind.Function
              );
            });

            if (container === undefined) {
              container = '';
            }

            if (
              result.some(testSymbol => {
                return testSymbol.name === variable && testSymbol.containerName === container.name;
              })
            ) {
              return;
            }

            result.push(createVariableSymbol(variable, variableKind, doc, line, container.name));
            found.push(variable);
          });
        }
      }

      if (config.showRegionsInGoToSymbol) {
        if (regionName && !found.includes(regionName[0])) {
          const regionSymbol = createRegionSymbol(regionName[1], doc, doc.getText());
          if (regionSymbol) {
            result.push(regionSymbol);
            found.push(regionName[0]);
          }
        }
      }
    }

    return result;
  },
});<|MERGE_RESOLUTION|>--- conflicted
+++ resolved
@@ -58,11 +58,7 @@
  */
 const createRegionSymbol = (regionName, doc, docText) => {
   const cleanRegionName = regionName.replace(/[-/\\^$*+?.()|[\]{}]/g, '\\$&');
-<<<<<<< HEAD
-  const pattern = new RegExp(`#Region\\s(${cleanRegionName}).*?#EndRegion`, 'si');
-=======
   const pattern = new RegExp(`#Region\\s[- ]{0,}(${cleanRegionName}).*?#EndRegion`, 's');
->>>>>>> a5fbe71d
 
   const result = pattern.exec(docText);
   if (result === null) {
@@ -120,15 +116,12 @@
       funcName = functionPattern.exec(text);
       if (funcName && !found.includes(funcName[0])) {
         const functionSymbol = createFunctionSymbol(funcName[1], doc, doc.getText());
-<<<<<<< HEAD
-        result.push(functionSymbol);
-        found.push(funcName[0]);
-=======
+
 		if (functionSymbol) {
 			result.push(functionSymbol);
 			found.push(funcName[1]);
 		}
->>>>>>> a5fbe71d
+
       }
 
       if (config.showVariablesInGoToSymbol) {
