import { window, Position, workspace, Uri , RelativePattern} from 'vscode';
import { execFile as launch, spawn } from 'child_process';
import path from 'path';
import fs from 'fs';
import { findFilepath, getIncludeText } from './util';
<<<<<<< HEAD
import { decode, encodingExists } from "iconv-lite";
=======
import { parse } from "jsonc-parser";
import { commandsList as _commandsList, commandsPrefix} from "./commandsList";
>>>>>>> 84af3929

const runners = {
  list: new Map(), //list of running scripts
  isNewLine: true, //track if previous message ended with a newline
  lastId: 0, //last id used in global output
  id: 0, //last launched process id
  outputName: `extension-output-${require("../package.json").publisher}.${require("../package.json").name}-#`,
  get lastRunning() {
    return this.findRunner({ status: true, thisFile: null });
  },

  get lastRunningOpened() {
    return this.findRunner({ status: true, thisFile: getActiveDocumentFile() });
  },

  findRunner(filter = { status: true, thisFile: null }) {
    for (let list = [...this.list.entries()], i = list.length - 1; i >= 0; i--) {
      const [runner, info] = list[i];
      let good = true;
      for (let f in filter) {
        if (filter[f] !== null && filter[f] !== info[f]) {
          good = false;
          break;
        }
      }
      if (good)
        return { runner, info };


    }
    return null;
  },

  isAiOutVisible() {
    for (let i = 0, index, filename; i < window.visibleTextEditors.length; i++) {
      filename = window.visibleTextEditors[i].document.fileName;
      if (this.outputName === filename.substring(0, this.outputName.length)) {
        filename = filename.substring(this.outputName.length);
        index = filename.indexOf("-");
        return { id: filename.substring(0, index), name: filename.substring(index + 1), output: window.visibleTextEditors[i]};
      }
    }
    return;
  },

  cleanup() {
    const now = new Date().getTime();
    const timeout = config.multiOutputFinishedTimeout * 1000;
    const endTime = now - timeout;
    //get list of finished processes, ordered by endTime descent
    const values = [...this.list.entries()].filter(a => !a[1].status).sort((a, b) => b[1].endTime - a[1].endTime);
    for (let i = 0; i < values.length; i++) {
      const [runner, info] = values[i];
      const _aiOutCommon = aiOutCommon;
      clearTimeout(info.timer);
      info.callback = () => {
        info._aiOut.flush();
        if (info.aiOut !== _aiOutCommon)
          info.aiOut.dispose();
        const isAiOutVisible = this.isAiOutVisible();
        if (isAiOutVisible && isAiOutVisible.name == info.aiOut.name)
          _aiOutCommon.show(true); //switch to common output

        this.list.delete(runner);
      };
      if (i >= config.multiOutputMaxFinished || (config.multiOutputFinishedTimeout && info.endTime < endTime))
        info.callback();
      else
        info.timer = config.multiOutputFinishedTimeout ? setTimeout(info.callback.bind(this), info.endTime - endTime) : null;
    }
  }
};//runners

window.onDidChangeVisibleTextEditors(list => {
  const out = runners.isAiOutVisible();
  if (!out || !config.outputMaxHistoryLines)
    return;

  if (out.output.document.lineCount > config.outputMaxHistoryLines) {
    const text = out.output.document.getText();
    const lines = text.split(/\r?\n/);
    let ret = "";
    for(let i = lines.length - config.outputMaxHistoryLines - 2; i < lines.length; i++)
      ret += lines[i] + (i < lines.length - 1 ? "\r\n" : "");

    aiOutCommon.replace(ret);
  }
  
});

//accepts new option parameter in second argument: timeout
const {showInformationMessage, showErrorMessage, messages} = (() => {
  const messages = { info:{}, error:{} };
  const ret = (type) => {
    const timers = {};
    const func = (...args) => {
      let timeout;
      const [message, options] = args;
      if (options && options instanceof Object && !(options instanceof Array)) {
        timeout = options.timeout;
        //not sure if we need to bother sanitize options object or not, seems to work as is
        // delete options.timeout;
        // if (!options.keys().length)
        //   args.splice(1,1);
      }
      const _clearTimeout = () =>{
        clearTimeout(timers[message]);
        delete(timers[message]);
      };
      _clearTimeout();
      let isHidden = false;
      const callback = () => {
        _clearTimeout();
        // https://github.com/microsoft/vscode/issues/153693
        for (let i = 0; i < 4; i++) // showing rapidly 4 messages hides the message...an exploit?
          window[type].apply(window, args);

        isHidden = true;
      };
      timers[message] = timeout !== undefined && setTimeout(callback, timeout);
      return {
        get isHidden() {
          return isHidden;
        },
        hide: callback,
        message: window[type].apply(window, args).finally(_clearTimeout)
      };
    };
    return func;
  };
  return {
    showInformationMessage: ret("showInformationMessage"),
    showErrorMessage: ret("showErrorMessage"),
    messages,
  };
})();

//accepts new option parameter in second argument: timeout
const {showInformationMessage, showErrorMessage} = (() => {
  const ret = (type) => {
    const timers = {};
    const func = (...args) => {
      let timeout;
      const [message, options] = args;
      if (options && options instanceof Object && !(options instanceof Array)) {
        timeout = options.timeout;
        //not sure if we need to bother sanitize options object or not, seems to work as is
        // delete options.timeout;
        // if (!options.keys().length)
        //   args.splice(1,1);
      }
      const _clearTimeout = () =>{
        clearTimeout(timers[message]);
        delete(timers[message]);
      };
      _clearTimeout();
      const callback = () => {
        _clearTimeout();
        // https://github.com/microsoft/vscode/issues/153693
        for (let i = 0; i < 4; i++) // showing rapidly 4 messages hides the message...an exploit?
          window[type].apply(window, args);

      };
      timers[message] = timeout !== undefined && setTimeout(callback, timeout);
      return window[type].apply(window, args).finally(_clearTimeout);
    };
    return func;
  };
  return {
    showInformationMessage: ret("showInformationMessage"),
    showErrorMessage: ret("showErrorMessage")
  };
})();

const config = (() => {
  const conf = {
    data: workspace.getConfiguration('autoit'),
    isCodePage: false
  };
  const checkEncoding = () =>
  {
    const value = conf.data.outputCodePage.trim();
    
    conf.isCodePage = value && encodingExists(value);
    if (checkEncoding._msg) {
      showErrorMessage(checkEncoding._msg, {timeout: 0});
      checkEncoding._msg = "";
    }

    if (value && !conf.isCodePage) {
      checkEncoding._msg = `"${value}" code page is not supported`;
      showErrorMessage(checkEncoding._msg, { timeout: 30000 });
    }
    return conf.isCodePage;
  };
  checkEncoding();
  workspace.onDidChangeConfiguration(({ affectsConfiguration }) => {
    if (!affectsConfiguration('autoit')) return;

    conf.data = workspace.getConfiguration('autoit');
    runners.cleanup();
    clearTimeout(checkEncoding._timer);
    checkEncoding._timer = setTimeout(checkEncoding, 1000);
  });
  return new Proxy(conf,
    {
      get(target, prop) {
        if (prop == "isCodePage")
          return conf.isCodePage;

        return target.data[prop];
      },
      set(target, prop, val) {
        if (prop !== "isCodePage")
          return target.data.update(prop, val);
      }
    });
})();

//AutoIt3Wrapper.au3 sets CTRL+Break and CTRL+ALT+Break hotkeys
//they interfere with this extension (unless user changed hotkeys)
//this will disable hotkeys via AutoIt3Wrapper.ini while script is running
//and restore original (or if no .ini existed it will be deleted)
//when AutoIt3Wrapper detected running, or after 5 seconds
const aWrapperHotkey = (() => {
  let dataOrig, data, ini, timer, count = new Map();
  const regex = /(SciTE_(STOPEXECUTE|RESTART)\s*=).*/gi,
    env = process.env;
  const fileData = () => {
    ini = dataOrig = null;
    data = "";
    //we should not cache this
    if (env.SCITE_USERHOME && fs.existsSync(env.SCITE_USERHOME + "/AutoIt3Wrapper"))
      ini = env.SCITE_USERHOME + "/AutoIt3Wrapper/AutoIt3Wrapper.ini";
    else if (env.SCITE_HOME && fs.existsSync(env.SCITE_HOME + "/AutoIt3Wrapper"))
      ini = env.SCITE_HOME + "/AutoIt3Wrapper/AutoIt3Wrapper.ini";
    else
      ini = path.dirname(config.wrapperPath) + "/AutoIt3Wrapper.ini";

    try {
      dataOrig = data = fs.readFileSync(ini, 'utf-8');
    } catch (er) { }
    const other = data.match(/^\s*\[Other\]\s*$/im);
    const hotkeys = { STOPEXECUTE: 0, RESTART: 0 };
    if (other) {
      regex.lastIndex = other.index;
      let res;
      while ((res = regex.exec(data))) {
        data = data.substring(0, res.index) + res[1] + data.substring(res.index + res[0].length);
        regex.lastIndex -= res[0].length - res[1].length;
        hotkeys[res[2].toUpperCase()]++;
      }
    }
    else {
      data += `\r\n[Other]`;
    }
    if (!hotkeys.STOPEXECUTE)
      data += `\r\nSciTE_STOPEXECUTE=`;
    if (!hotkeys.RESTART)
      data += `\r\nSciTE_RESTART=`;

    return { ini, data, dataOrig };
  };

  return {
    disable: function (id) {
      clearTimeout(timer);
      count.set(id, id);
      if (count.size == 1) {
        const { ini, data } = fileData();
        try {
          fs.writeFileSync(ini, data, "utf-8");
        } catch (er) { }
      }
      timer = setTimeout(() => this.reset(id), 5000);
      return id;
    },
    reset: (id) => {
      clearTimeout(timer);
      count.delete(id);
      if (!ini || count.size)
        return;

      try {
        if (dataOrig === null)
          fs.rmSync(ini);
        else
          fs.writeFileSync(ini, dataOrig, "utf-8");
      } catch (er) { }
      ini = dataOrig = data = null;
    }
  };
})();

const aiOutCommon = window.createOutputChannel('AutoIt (global)', 'vscode-autoit-output');

const AiOut = ({ id, aiOutProcess }) => {
  let prevLine = "",
      prevLineTimer,
      isNewLineProcess = true;

  const spacer = " ", //using U+00A0 NO-BREAK SPACE character to avoid white-space character highlight.
    prefixId = "#" + id + ":" + spacer,
    prefixEmpty = "".padStart(prefixId.length, spacer),
    hotkeyFailedMsg = /!!?>Failed Setting Hotkey\(s\)(?::|...)[\r\n]*|(?:false)?--> SetHotKey (?:\(\) )?Restart failed(?:,|. -->) SetHotKey (?:\(\) )?Stop failed\.[\r\n]*/gi,
    outputText = (aiOut, prop, lines) => { //using separate function, for performance, so it doesn't have to be created for each message
      const time = getTime();

      let linesProcess = Object.assign([], lines);
      if (prop == "appendLine") {
        if (!isNewLineProcess) {
          isNewLineProcess = true;
          aiOutProcess.append("\r\n");
        }
        if (!runners.isNewLine) {
          runners.isNewLine = true;
          aiOut.append("\r\n");
        }
      }
      if (config.outputShowTime == "Process" || config.outputShowTime == "All") {
        for(let i = 0; i < linesProcess.length; i++) {
          if (i == linesProcess.length-1 && linesProcess[i] === "")
            break;

          if (isNewLineProcess)
            linesProcess[i] = time + spacer + linesProcess[i];

<<<<<<< HEAD
const AiOut = ({ id, aiOutProcess }) => {
  const prefix = "#" + id + ": ",
    prefixEmpty = "".padStart(prefix.length, " "), //using U+00A0 NO-BREAK SPACE character
    hotkeyFailedMsg = /!!?>Failed Setting Hotkey\(s\)(?::|...)[\r\n]*|--> SetHotKey (?:\(\) )?Restart failed(?:,|. -->) SetHotKey (?:\(\) )?Stop failed\.[\r\n]*/gi;
=======
          isNewLineProcess = true;
        }
      }
      let textProcess = linesProcess.join("\r\n");
      if (textProcess) {
        aiOutProcess[prop](textProcess); //process output
        isNewLineProcess = prop == "appendLine" || textProcess.substring(textProcess.length - 2) == "\r\n";
      }

      if (runners.lastId != id && !runners.isNewLine) {
        aiOut.append(prop == "appendLine" ? "" : "\r\n");
        runners.isNewLine = true;
      }

      const prefixTime = (config.outputShowTime == "Global" || config.outputShowTime == "All") ? time + spacer : "";
      for(let i = 0; i < lines.length; i++) {
        if (i == lines.length-1 && lines[i] === "")
          break;

        if (runners.isNewLine) {
          if (config.processIdInOutput == "Multi")
            lines[i] = prefixId + lines[i];
          else if (config.processIdInOutput != "None")
            lines[i] = (runners.lastId == id ? prefixEmpty : prefixId) + lines[i];

          if (prefixTime)
            lines[i] = prefixTime + lines[i];
          
            runners.lastId = id;
        }
        runners.isNewLine = true;
      }
      const textGlobal = lines.join("\r\n");
      if (textGlobal) {
        aiOut[prop](textGlobal); //common output

        runners.isNewLine = prop == "appendLine" || textGlobal.substring(textGlobal.length - 2) == "\r\n";
      }
    };
>>>>>>> 84af3929

  let hotkeyFailedMsgFound = false;
  //using proxy to "forward" all property calls to aiOutCommon and aiOutProcess
  return new Proxy(aiOutCommon, {
    get(aiOut, prop, proxy) {
      const isFlush = prop == "flush",
            isError = prop == "error";

      if (isFlush)
        prop = "append";
      else if (isError)
        prop = "appendLine";

      let ret = aiOut[prop];
      if (ret instanceof Function) {
        ret = (text) => {
          if (text === undefined)
            return;
          //incoming text maybe split in chunks
          //to detect message about failed hotkeys we need a complete line
          //therefore we split text into lines and show right the way only the complete ones
          //if after 100 milliseconds nothing else received we show the incomplete line
          clearTimeout(prevLineTimer);
          const lines = prop == "append" ? text.split(/\r?\n/) : [text];
          lines[0] = prevLine + lines[0];
          for (let i = 0; i < lines.length; i++) {
            if (!hotkeyFailedMsgFound) {
              const line = lines[i].replace(hotkeyFailedMsg, "");
              if (line != lines[i]) {
                aWrapperHotkey.reset(id);
                // lines.splice(i--, 1);
                lines[i] = `+>Setting Hotkeys...--> Press `;
                if (keybindings[commandsPrefix + "restartScript"])
                  lines[i] += `${keybindings[commandsPrefix + "restartScript"]} to Restart`;
                
                if (keybindings[commandsPrefix + "killScript"] || keybindings[commandsPrefix + "killScriptOpened"]) {
                  if (keybindings[commandsPrefix + "restartScript"])
                    lines[i] += ` or `;

                  lines[i] += `${keybindings[commandsPrefix + "killScript"] || keybindings[commandsPrefix + "killScriptOpened"]} to Stop.`;
                }
                hotkeyFailedMsgFound = true;
              }
            }
          }
          prevLine = !isFlush && prop == "append" ? lines[lines.length - 1] : "";
          if (prevLine) {
            //last line is not complete, remove it from current text and delay showing it
            if (lines.length > 1)
              lines[lines.length - 1] = "";
            else
              lines.pop();

            prevLineTimer = setTimeout(() => proxy.flush(), 100);
          }
          if (lines.length)
            outputText(aiOut, prop, lines);

        };
      }
      if (isFlush)
        ret("");

      return ret;
    }
  });
}; //AiOut

//get keybindings
let keybindings; //note, we are defining this variable without value!
{//anonymous scope
  let profileDir;
  const prefs = workspace.getConfiguration('autoit'),
    prefName = "consoleParams",
    pref = prefs.inspect(prefName),
    prefValue = pref.globalValue !== undefined ? pref.globalValue.replace(/ ?-profileDirID[\d.]+$/, "") : pref.globalValue,
    //generate ID, in some rare circumstances previous ID could still be present, try remove it
    id = (prefValue ? prefValue + " " : "") + "-profileDirID." + new Date().getTime() + performance.now(),
    dir = (process.env.VSCODE_PORTABLE ? process.env.VSCODE_PORTABLE + "/user-data" : process.env.APPDATA + "/Code") + "/User/",
    settingsJsonWatcher = workspace.createFileSystemWatcher(new RelativePattern(dir, "**/settings.json")),
    settingsJsonWatcherEventHandler = uri => {
      if (profileDir)
        return;

      fs.readFile(uri.fsPath, (err, data) => {
        if (profileDir)
          return;

        const json = parse(data.toString());
        if (json[pref.key] !== id )
          return;

        profileDir = uri.fsPath.replace(/[^\\/]+$/, "");
        settingsJsonWatcher.dispose();
        reset();
      });
    },
    reset = () => {
      clearTimeout(settingsTimer);
      prefs.update(prefName, prefValue, true);
      initKeybindings(profileDir || dir);
    };

  settingsJsonWatcher.onDidChange(settingsJsonWatcherEventHandler);
  settingsJsonWatcher.onDidCreate(settingsJsonWatcherEventHandler);
  prefs.update(prefName, id, true);
  const settingsTimer = setTimeout(reset, 2000);
  const initKeybindings = dir => {
    let readFileLast = 0; //prevent multiple calls
    const commandsList = {};
    for(let i = 0; i < _commandsList.length; i++)
      commandsList[commandsPrefix + _commandsList[i]] = "";
  
    const keybindingsDefaultRaw = require("../package.json").contributes.keybindings;
    const keybindingsDefault = keybindingsDefaultRaw.reduce((a,b)=>(a[b.command]=b.key,a),{});
    const fs = require("fs");
    const promise = {resolve: ()=>{},isResolved:false};
  
    const readFile = uri => {
  
      const now = performance.now();
      if (uri && (uri.scheme != "file" || uri.fsPath != file || !promise.isResolved || readFileLast + 200 > now))
        return;
  
      keybindings = new Promise(resolve => (promise.resolve = resolve, promise.isResolved = false));
      Object.assign(keybindings, Object.assign({}, keybindingsDefault));
      readFileLast = now;
      //read file
      fs.readFile(file, (err, data) => {
        //we can't use JSON.parse() because file may contain comments
        keybindingsUpdate(err ? keybindingsDefaultRaw : parse(data.toString()));
      });
    };
    const fileName = "keybindings.json";
    const file = Uri.file(dir + fileName).fsPath;
    const watcher = workspace.createFileSystemWatcher(new RelativePattern(dir, "*.json"));
    watcher.onDidChange(readFile);
    watcher.onDidCreate(readFile);
    watcher.onDidDelete(readFile);

    const keybindingsUpdate = list => {
      const keybindingsNew = {},
        keybindingsFallback = Object.assign({}, keybindingsDefault);

      for(let i = 0; i < list.length; i++) {
        const isRemove = list[i].command.substring(0, 1) == "-";
        const command = isRemove ? list[i].command.substring(1, list[i].command.length) : list[i].command;
        if (command in commandsList) {
          if (isRemove) {
            delete keybindings[command];
            delete keybindingsFallback[command];
            continue;
          }
          keybindingsNew[command] = list[i].key;
        }
      }
      for(let command in commandsList) {
        const key = keybindingsNew[command] || keybindingsFallback[command];
        if (!key)
          continue;
        //capitalize first letter
        keybindingsFallback[command] = key.replace(/\w+/g, w => (w.substring(0,1).toUpperCase()) + w.substring(1));
        //add spaces around "+"
        // keybindingsFallback[i] = keybindingsFallback[i].replace(/\+/g, " $& ");
        keybindings[command] = keybindingsFallback[command];
      }

      if (messages.error.killScript && (keybindings[commandsPrefix + "killScript"] || keybindings[commandsPrefix + "killScriptOpened"])) {
        messages.error.killScript.hide();
        delete messages.error.killScript;
      }
      promise.resolve(keybindingsFallback);
      promise.isResolved = true;
    };
    readFile();
  };
}

let hhproc;

function getTime() {
  return new Date().toLocaleString('sv', {hour:'numeric', minute:'numeric', second:'numeric', fractionalSecondDigits: 3}).replace(',', '.');
}

/*
window.activeTextEditor.document.fileName is not available in some situations
(like when runScript() executed in settings tab)
*/
function getActiveDocumentFile() {
  return window.activeTextEditor && window.activeTextEditor.document.fileName || "";
}

function procRunner(cmdPath, args, bAiOutReuse = true) {
  const thisFile = getActiveDocumentFile(),
    processCommand = cmdPath + " " + args,
    runnerPrev = bAiOutReuse && runners.findRunner({ status: false, thisFile, processCommand }),
    id = runnerPrev ? runnerPrev.info.id : ++runners.id,
    aiOutProcess = config.multiOutput
      ? runnerPrev && !runnerPrev.info.aiOut.void && runnerPrev.info.aiOut || window.createOutputChannel(`AutoIt #${id} (${thisFile})`, 'vscode-autoit-output')
      : new Proxy({}, { get() { return () => { }; } }),
    aiOut = new AiOut({ id, aiOutProcess }),
    info = runnerPrev && runnerPrev.info || {
      id,
      startTime: new Date().getTime(),
      endTime: 0,
      aiOut: aiOutProcess,
      thisFile,
      processCommand,
      status: true
    },
    exit = (code, text) => {
      aWrapperHotkey.reset(id);
      code = ~~code; //convert possible null into 0
      info.endTime = new Date().getTime();
      info.status = false;
      aiOut.flush();
      aiOut.appendLine((code > 1 || code < -1 ? "!" : code < 1 ? ">" : "-") + `>Exit code ${code}${text ? " (" + text + ")" : ""} Time: ${(info.endTime - info.startTime) / 1000}`);
      runners.cleanup();
//      runners.lastId = null;
    };
    if (!info._aiOut)
      info._aiOut = aiOut;

  if (runnerPrev) {
    if (runnerPrev.info.aiOut.void) //void won't be undefined when used proxy object
      runnerPrev.info.aiOut = aiOutProcess;

    clearTimeout(runnerPrev.info.timer);
    runnerPrev.info.startTime = new Date().getTime();
    info.status = true;
    if (config.clearOutput)
      aiOutProcess.clear(); //clear process output

    runners.lastId = 0; //force displaying ID
  }
  if (!config.multiOutput && config.clearOutput)
    aiOutCommon.clear();

  //  if (id == 1 || runners.isAiOutVisible()) //only switch output channel if autoit channel is opened now
  (config.multiOutput ? aiOutProcess : aiOutCommon).show(true);
  // Set working directory to AutoIt script dir so that compile and build
  // commands work right
  const workDir = path.dirname(thisFile);

  aWrapperHotkey.disable(id);
  const runner = spawn(cmdPath, args, {
    cwd: workDir,
  });
  //display process command line, adding quotes to file paths as it does in SciTE
  aiOut.appendLine(`Starting process #${id}\r\n"${cmdPath}" ${args.map((a, i, ar) => !i || ar[i - 1] == "/in" ? '"' + a + '"' : a).join(" ")} [PID ${runner.pid || "n/a"}]`);

  if (runnerPrev) {
    //since we are reusing output panel
    //we need update our list
    //Map() doesn't allow update/replace keys, we'll have to add new one and delete old.
    runners.list.set(runner, runnerPrev.info);
    runners.list.delete(runnerPrev.runner);
  }
  else {
    runners.list.set(runner, info);
  }
  // process failed to start
  if (!runner.pid) {
    exit(-2, "wrong path?");
    return runner;
  }

  runner.stdout.on('data', data => {
    try {
      const output = (config.isCodePage ? decode(data, config.outputCodePage) : data).toString();
      aiOut.append(output);
    }
    catch(er) {
      console.error(er);
    }
  });

  runner.stderr.on('data', data => {
<<<<<<< HEAD
    try {
      const output = (config.isCodePage ? decode(data, config.outputCodePage) : data).toString();
      aiOut.append(output);
    }
    catch(er) {
      console.error(er);
    }
=======
    const output = data.toString();
    aiOut.error(output);
>>>>>>> 84af3929
  });

  runner.on('exit', exit);
  return runner;
}
workspace.onDidCloseTextDocument(doc => {
  if (!config.terminateRunningOnClose)
    return;

  if (runners.findRunner({ status: true, thisFile: doc.fileName }))
    killScript(doc.fileName);
});

const runScript = () => {
  const thisDoc = window.activeTextEditor.document; // Get the object of the text editor
  const thisFile = getActiveDocumentFile(); // Get the current file name
  if (!keybindings[commandsPrefix + "killScript"] && !keybindings[commandsPrefix + "killScriptOpened"]) {
    messages.error.killScript = showErrorMessage(`Please set "AutoIt: Kill Running Script" keyboard shortcut.`, { timeout: 30000 });
    return messages.error.killScript;
  }
  // Save the file
  thisDoc.save().then(isSaved => {
    if (thisDoc.isUntitled)
      return window.showErrorMessage(`"${thisFile}" file must be saved first!`);

    if (thisDoc.isDirty)
      showInformationMessage(`File failed to save, running saved file instead ("${thisFile}")`, { timeout: 30000 });

    const params = config.consoleParams;

    window.setStatusBarMessage('Running the script...', 1500);

    if (params) {
      const quoteSplit = /[\w-/]+|"[^"]+"/g;
      const paramArray = params.match(quoteSplit); // split the string by space or quotes

      const cleanParams = paramArray.map(value => {
        return value.replace(/"/g, '');
      });


      procRunner(config.aiPath, [
        config.wrapperPath,
        '/run',
        '/prod',
        '/ErrorStdOut',
        '/in',
        thisFile,
        '/UserParams',
        ...cleanParams,
      ], config.multiOutput && config.multiOutputReuseOutput);
    } else {
      procRunner(config.aiPath, [config.wrapperPath, '/run', '/prod', '/ErrorStdOut', '/in', thisFile], config.multiOutput && config.multiOutputReuseOutput);
    }
  });
};

const launchHelp = () => {
  const editor = window.activeTextEditor;
  const wordRange = editor.document.getWordRangeAtPosition(editor.selection.start);

  if (!wordRange) {
    launch(config.helpPath);
  } else {
    // Get the selected text and launch it
    const doc = editor.document;
    const query = doc.getText(doc.getWordRangeAtPosition(editor.selection.active));
    const findPrefix = /^[_]+[a-zA-Z0-9]+_/;
    const prefix = findPrefix.exec(query);

    window.setStatusBarMessage(`Searching documentation for ${query}`, 1500);

    if (prefix) {
      for (let i = 0; i < config.smartHelp.length; i += 1) {
        if (config.smartHelp[i][0] === prefix[0]) {
          // Make sure help file exists
          if (!fs.existsSync(config.smartHelp[i][1])) {
            window.showErrorMessage(`Unable to locate ${config.smartHelp[i][1]}`);
            return;
          }

          const regex = new RegExp(`\\bFunc\\s+${query}\\s*\\(`, "g");
          const sources = config.smartHelp[i][2].split("|");

          for (let j = 0; j < sources.length; j += 1) {

            let filePath = sources[j];
            if (!fs.existsSync(filePath)) {
              filePath = findFilepath(filePath, true);
              if (!filePath) { continue; }
            }
            let text = getIncludeText(filePath);
            let found = text.match(regex);

            if (found) {
              if (hhproc) { hhproc.kill(); }
              hhproc = spawn("hh", [`mk:@MSITStore:${config.smartHelp[i][1]}::/funcs/${query}.htm`]);
              return;
            }
          }
          break;
        }
      }
    }

    launch(config.helpPath, [query]);
  }
};

const launchInfo = () => {
  launch(config.infoPath);
};

function getDebugText() {
  const editor = window.activeTextEditor;
  const thisDoc = editor.document;
  let lineNbr = editor.selection.active.line;
  let currentLine = thisDoc.lineAt(lineNbr);
  const wordRange = editor.document.getWordRangeAtPosition(editor.selection.start);
  const varToDebug = (!wordRange) ? '' : thisDoc.getText(thisDoc.getWordRangeAtPosition(editor.selection.active));

  // Make sure that a variable or macro is selected
  if (varToDebug.charAt(0) === '$' || varToDebug.charAt(0) === '@') {
    const lineCount = thisDoc.lineCount - 2;
    const isContinue = /\s_\b\s*(;.*)?\s*/;

    if (!currentLine._isLastLine) {
      // Find first line without continuation character
      while (lineNbr <= lineCount) {
        let noContinue = (isContinue.exec(currentLine.text) === null);
        if (noContinue) { break; }

        lineNbr += 1;
        currentLine = thisDoc.lineAt(lineNbr);
      }
    }
    let endPos = currentLine.range.end.character;
    const newPosition = new Position(lineNbr, endPos);

    return {
      text: varToDebug,
      position: newPosition,
    };
  }
  window.showErrorMessage(
    `"${varToDebug}" is not a variable or macro, debug line can't be generated`
  );
  return {};
}

function getIndent() {
  const editor = window.activeTextEditor;
  const doc = editor.document;
  const line = doc.lineAt(editor.selection.active.line);

  if (line.isEmptyOrWhitespace) { return ''; }

  // Grab the whole line
  const text = line.text;
  // Get the indent of the current line
  const findIndent = /(\s*).+/;
  return findIndent.exec(text)[1];
}

const debugMsgBox = () => {
  const editor = window.activeTextEditor;

  const debugText = getDebugText();

  if (Object.keys(debugText).length) {
    const indent = getIndent();
    const debugCode = `\n${indent};### Debug MSGBOX ↓↓↓\n${indent}MsgBox(262144, 'Debug line ~' & @ScriptLineNumber, 'Selection:' & @CRLF & '${debugText.text}' & @CRLF & @CRLF & 'Return:' & @CRLF & ${debugText.text})`;

    // Insert the code for the MsgBox into the script
    editor.edit(edit => {
      edit.insert(debugText.position, debugCode);
    });
  }
};

const compileScript = () => {
  const thisDoc = window.activeTextEditor.document;
  const thisFile = getActiveDocumentFile();// Get the current file name

  // Save the file
  thisDoc.save().then(isSaved => {
    if (thisDoc.isUntitled)
      return window.showErrorMessage(`"${thisFile}" file must be saved first!`);

    if (thisDoc.isDirty)
     showInformationMessage(`File failed to save, using saved file instead ("${thisFile}")`, { timeout: 30000 });

    window.setStatusBarMessage('Compiling script...', 1500);

    // Launch the AutoIt Wrapper executable with the script's path
    procRunner(config.aiPath, [config.wrapperPath, '/ShowGui', '/prod', '/in', thisFile]);
  });
};

const tidyScript = () => {
  const thisDoc = window.activeTextEditor.document;
  const thisFile = getActiveDocumentFile();// Get the current file name

  // Save the file
  thisDoc.save().then(isSaved => {
    if (thisDoc.isUntitled)
      return window.showErrorMessage(`"${thisFile}" file must be saved first!`);

    if (thisDoc.isDirty)
      return window.showErrorMessage(`File failed to save ("${thisFile}")`);

    window.setStatusBarMessage(`Tidying script...${thisFile}`, 1500);

    // Launch the AutoIt Wrapper executable with the script's path
    procRunner(config.aiPath, [config.wrapperPath, '/Tidy', '/in', thisFile]);

  });
};

const checkScript = () => {
  const thisDoc = window.activeTextEditor.document;
  const thisFile = getActiveDocumentFile();// Get the current file name

  // Save the file
  thisDoc.save().then(isSaved => {
    if (thisDoc.isUntitled)
      return window.showErrorMessage(`"${thisFile}" file must be saved first!`);

    if (thisDoc.isDirty)
      return window.showErrorMessage(`File failed to save ("${thisFile}")`);

    window.setStatusBarMessage(`Checking script...${thisFile}`, 1500);

    // Launch the AutoIt Wrapper executable with the script's path
    procRunner(config.aiPath, [config.wrapperPath, '/AU3check', '/prod', '/in', thisFile]);
  });
};

const buildScript = () => {
  const thisDoc = window.activeTextEditor.document;
  const thisFile = getActiveDocumentFile();// Get the current file name

  // Save the file
  thisDoc.save().then(isSaved => {
    if (thisDoc.isUntitled)
      return window.showErrorMessage(`"${thisFile}" file must be saved first!`);

    if (thisDoc.isDirty)
      showInformationMessage(`File failed to save, using saved file instead ("${thisFile}")`, { timeout: 30000 });

    window.setStatusBarMessage('Building script...', 1500);

    // Launch the AutoIt Wrapper executable with the script's path
    procRunner(config.aiPath, [config.wrapperPath, '/NoStatus', '/prod', '/in', thisFile]);
  });
};

const debugConsole = () => {
  const editor = window.activeTextEditor;
  const debugText = getDebugText();

  if (Object.keys(debugText).length) {
    const indent = getIndent();
    const debugCode = `\n${indent};### Debug CONSOLE ↓↓↓\n${indent}ConsoleWrite('@@ Debug(' & @ScriptLineNumber & ') : ${debugText.text} = ' & ${debugText.text} & @CRLF & '>Error code: ' & @error & @CRLF)`;

    // Insert the code for the MsgBox into the script
    editor.edit(edit => {
      edit.insert(debugText.position, debugCode);
    });
  }
};

const launchKoda = () => {
  // Launch Koda Form Designer(FD.exe)
  procRunner(config.kodaPath);
};

const changeConsoleParams = () => {
  const currentParameters = config.consoleParams;

  window
    .showInputBox({
      placeHolder: `param "param with spaces" 3`,
      value: currentParameters,
      prompt:
        'Enter space-separated parameters to send to the command line when scripts are run. Wrap single parameters with one or more spaces with quotes.',
    })
    .then(input => {
      let newParams = input;
      if (input === undefined) {
        // Preserve standing console parameters if input is cancelled
        newParams = currentParameters;
      }

      config.update('consoleParams', newParams, false).then(() => {
        const params = config.consoleParams;

        const message = params
          ? `Current console parameter(s): ${params}`
          : `Console parameter(s) have been cleared.`;

        window.showInformationMessage(message);
      });
    });
};

const killScript = (thisFile = null) => {
  const data = runners.findRunner({ status: true, thisFile });
  if (!data) {
    const file = thisFile ? " (" + thisFile.split("\\").splice(-2, 2).join("\\") + ") " : " ";
    showInformationMessage(`No script${file}currently is running.`, { timeout: 10000 });
    return;
  }

  window.setStatusBarMessage('Stopping the script...', 1500);
  data.runner.stdin.pause();
  data.runner.kill();
};

const killScriptOpened = () => {
  killScript(getActiveDocumentFile());
};

const openInclude = () => {
  const editor = window.activeTextEditor;
  const doc = editor.document;

  const currentLine = doc.lineAt(editor.selection.active.line).text;
  const findInclude = /^(?:\s*)#include.+["'<](.*\.au3)["'>]/i;
  const found = findInclude.exec(currentLine);

  if (found === null) {
    window.showErrorMessage(`Not on #include line.`);
    return;
  }

  let includeFile = found[1];

  if (!fs.existsSync(includeFile)) {
    // check based on current document directory
    const docPath = path.dirname(doc.fileName);
    const currFile = path.normalize(`${docPath}\\${includeFile}`);

    if (fs.existsSync(currFile)) {
      includeFile = currFile;
    } else {
      const library = found[0].includes("<");
      includeFile = findFilepath(includeFile, library);
    }
  }

  // check for
  if (!includeFile) {
    window.showErrorMessage(`Unable to locate #include file.`);
    return;
  }

  const url = Uri.parse(`file:///${includeFile}`);
  window.showTextDocument(url);
};

const insertHeader = () => {
  const editor = window.activeTextEditor;
  const doc = editor.document;
  const currentLine = editor.selection.active.line;
  const lineText = doc.lineAt(currentLine).text;
  const UDFCreator = config.UDFCreator;

  const findFunc = /(?=\S)(?!;~\s)Func\s+((\w+)\((.+)?\))/i;
  const found = findFunc.exec(lineText);

  if (found === null) {
    window.showErrorMessage(`Not on function definition.`);
    return;
  }
  const hdrType =
    found[2].substring(0, 2) === '__' ? '#INTERNAL_USE_ONLY# ' : '#FUNCTION# =========';
  let syntaxBegin = `${found[2]}(`;
  let syntaxEnd = ')';
  let paramsOut = 'None';
  if (found[3]) {
    const params = found[3].split(',').map((element, index) => {
      let parameter = element;
      let tag = '- ';
      if (element.search('=') !== -1) {
        tag += '[optional] ';
        syntaxBegin += '[';
        syntaxEnd = `]${syntaxEnd}`;
      }
      syntaxBegin += (index ? ', ' : '') + element;
      if (element.substring(0, 5).toLowerCase() === 'byref') {
        parameter = element.substring(6); // strip off byref keyword
        tag += '[in/out] ';
      }
      return parameter
        .trim()
        .split(' ')[0]
        .padEnd(21)
        .concat(tag);
    });
    const paramPrefix = '\n;                  ';
    paramsOut = params.join(paramPrefix);
  }
  const syntaxOut = `${syntaxBegin}${syntaxEnd}`;
  const header = `; ${hdrType}===========================================================================================================
; Name ..........: ${found[2]}
; Description ...:
; Syntax ........: ${syntaxOut}
; Parameters ....: ${paramsOut}
; Return values .: None
; Author ........: ${UDFCreator}
; Modified ......:
; Remarks .......:
; Related .......:
; Link ..........:
; Example .......: No
; ===============================================================================================================================
`;

  const newPosition = new Position(currentLine, 0);
  editor.edit(editBuilder => {
    editBuilder.insert(newPosition, header);
  });
};

const restartScript = () => {
  const { runner, info } = runners.lastRunningOpened || {};
  if (runner) {
    runner.on('exit', () => {
      if (info.callback) {
        clearTimeout(info.timer);
        info.callback();
      }
      runScript();
    });
    if (info.status) return killScript(info.thisFile);
  }
  runScript();
};

export {
  buildScript as build,
  changeConsoleParams as changeParams,
  checkScript as check,
  compileScript as compile,
  debugConsole,
  debugMsgBox,
  killScript,
  killScriptOpened,
  launchHelp,
  launchInfo,
  launchKoda,
  runScript,
  tidyScript as tidy,
  openInclude,
  insertHeader,
  restartScript,
};<|MERGE_RESOLUTION|>--- conflicted
+++ resolved
@@ -3,12 +3,9 @@
 import path from 'path';
 import fs from 'fs';
 import { findFilepath, getIncludeText } from './util';
-<<<<<<< HEAD
-import { decode, encodingExists } from "iconv-lite";
-=======
 import { parse } from "jsonc-parser";
 import { commandsList as _commandsList, commandsPrefix} from "./commandsList";
->>>>>>> 84af3929
+import { decode, encodingExists } from "iconv-lite";
 
 const runners = {
   list: new Map(), //list of running scripts
@@ -146,43 +143,6 @@
   };
 })();
 
-//accepts new option parameter in second argument: timeout
-const {showInformationMessage, showErrorMessage} = (() => {
-  const ret = (type) => {
-    const timers = {};
-    const func = (...args) => {
-      let timeout;
-      const [message, options] = args;
-      if (options && options instanceof Object && !(options instanceof Array)) {
-        timeout = options.timeout;
-        //not sure if we need to bother sanitize options object or not, seems to work as is
-        // delete options.timeout;
-        // if (!options.keys().length)
-        //   args.splice(1,1);
-      }
-      const _clearTimeout = () =>{
-        clearTimeout(timers[message]);
-        delete(timers[message]);
-      };
-      _clearTimeout();
-      const callback = () => {
-        _clearTimeout();
-        // https://github.com/microsoft/vscode/issues/153693
-        for (let i = 0; i < 4; i++) // showing rapidly 4 messages hides the message...an exploit?
-          window[type].apply(window, args);
-
-      };
-      timers[message] = timeout !== undefined && setTimeout(callback, timeout);
-      return window[type].apply(window, args).finally(_clearTimeout);
-    };
-    return func;
-  };
-  return {
-    showInformationMessage: ret("showInformationMessage"),
-    showErrorMessage: ret("showErrorMessage")
-  };
-})();
-
 const config = (() => {
   const conf = {
     data: workspace.getConfiguration('autoit'),
@@ -278,10 +238,10 @@
       clearTimeout(timer);
       count.set(id, id);
       if (count.size == 1) {
-        const { ini, data } = fileData();
-        try {
-          fs.writeFileSync(ini, data, "utf-8");
-        } catch (er) { }
+      const { ini, data } = fileData();
+      try {
+        fs.writeFileSync(ini, data, "utf-8");
+      } catch (er) { }
       }
       timer = setTimeout(() => this.reset(id), 5000);
       return id;
@@ -336,12 +296,6 @@
           if (isNewLineProcess)
             linesProcess[i] = time + spacer + linesProcess[i];
 
-<<<<<<< HEAD
-const AiOut = ({ id, aiOutProcess }) => {
-  const prefix = "#" + id + ": ",
-    prefixEmpty = "".padStart(prefix.length, " "), //using U+00A0 NO-BREAK SPACE character
-    hotkeyFailedMsg = /!!?>Failed Setting Hotkey\(s\)(?::|...)[\r\n]*|--> SetHotKey (?:\(\) )?Restart failed(?:,|. -->) SetHotKey (?:\(\) )?Stop failed\.[\r\n]*/gi;
-=======
           isNewLineProcess = true;
         }
       }
@@ -381,7 +335,6 @@
         runners.isNewLine = prop == "appendLine" || textGlobal.substring(textGlobal.length - 2) == "\r\n";
       }
     };
->>>>>>> 84af3929
 
   let hotkeyFailedMsgFound = false;
   //using proxy to "forward" all property calls to aiOutCommon and aiOutProcess
@@ -483,7 +436,7 @@
       clearTimeout(settingsTimer);
       prefs.update(prefName, prefValue, true);
       initKeybindings(profileDir || dir);
-    };
+};
 
   settingsJsonWatcher.onDidChange(settingsJsonWatcherEventHandler);
   settingsJsonWatcher.onDidCreate(settingsJsonWatcherEventHandler);
@@ -652,7 +605,7 @@
   runner.stdout.on('data', data => {
     try {
       const output = (config.isCodePage ? decode(data, config.outputCodePage) : data).toString();
-      aiOut.append(output);
+    aiOut.append(output);
     }
     catch(er) {
       console.error(er);
@@ -660,7 +613,6 @@
   });
 
   runner.stderr.on('data', data => {
-<<<<<<< HEAD
     try {
       const output = (config.isCodePage ? decode(data, config.outputCodePage) : data).toString();
       aiOut.append(output);
@@ -668,10 +620,6 @@
     catch(er) {
       console.error(er);
     }
-=======
-    const output = data.toString();
-    aiOut.error(output);
->>>>>>> 84af3929
   });
 
   runner.on('exit', exit);
