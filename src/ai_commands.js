import { window, Position, workspace, Uri } from 'vscode';
import { execFile as launch, spawn } from 'child_process';
import path from 'path';
import fs from 'fs';
import { findFilepath, getIncludeText } from './util';

const config = (() =>
{
  let conf = {
    data: workspace.getConfiguration('autoit')
  };
  workspace.onDidChangeConfiguration(({affectsConfiguration}) => {
    if (!affectsConfiguration("autoit"))
      return;

    conf.data = workspace.getConfiguration('autoit');
    runners.cleanup();
  });
  return new Proxy(conf,
  {
    get(target, prop) { return target.data[prop]; },
    set(target, prop, val) { return target.data.update(prop, val); }
  });
})();

//AutoIt3Wrapper.au3 sets CTRL+Break and CTRL+ALT+Break hotkeys
//they interfere with this extension (unless user changed hotkeys)
//this will disable hotkeys via AutoIt3Wrapper.ini while script is running
//and restore original (or if no .ini existed it will be deleted)
//when AutoIt3Wrapper detected running, or after 5 seconds
const aWrapperHotkey = (()=>
{
  let dataOrig, data, ini, timer;
<<<<<<< HEAD
  const regex = /(SciTE_(STOPEXECUTE|RESTART)\s*=).*/gi,
        env = process.env;

=======
  const regex = /(SciTE_(STOPEXECUTE|RESTART)\s*=).*/gi;
>>>>>>> 6a9aca6f
  const fileData = ()=>
  {
    ini = dataOrig = null;
    data = "";
    //we should not cache this
    if (env.SCITE_USERHOME && fs.existsSync(env.SCITE_USERHOME + "/AutoIt3Wrapper"))
      ini = env.SCITE_USERHOME + "/AutoIt3Wrapper/AutoIt3Wrapper.ini";
    else if (env.SCITE_HOME && fs.existsSync(env.SCITE_HOME + "/AutoIt3Wrapper"))
      ini = env.SCITE_HOME + "/AutoIt3Wrapper/AutoIt3Wrapper.ini";
    else
      ini = path.dirname(config.wrapperPath) + "/AutoIt3Wrapper.ini";

    try
    {
      dataOrig = data = fs.readFileSync(ini, 'utf-8');
    } catch(er){}
    const other = data.match(/^\s*\[Other\]\s*$/im);
    const hotkeys = {STOPEXECUTE:0,RESTART:0};
    if (other)
    {
      regex.lastIndex = other.index;
      let res;
      while((res = regex.exec(data)))
      {
        data = data.substring(0, res.index) + res[1] + data.substring(res.index + res[0].length);
        regex.lastIndex -= res[0].length - res[1].length;
        hotkeys[res[2].toUpperCase()]++;
      }
    }
    else
    {
      data += `\r\n[Other]`;
    }
    if (!hotkeys.STOPEXECUTE)
      data += `\r\nSciTE_STOPEXECUTE=`;
    if (!hotkeys.RESTART)
      data += `\r\nSciTE_RESTART=`;

    return {ini, data, dataOrig};
  };

  return {
    disable: function ()
    {
      clearTimeout(timer);
      const {ini, data} = fileData();
      try
      {
        fs.writeFileSync(ini, data, "utf-8");
      }catch(er){}
      timer = setTimeout(this.reset, 5000);
    },
    reset: () =>
    {
      clearTimeout(timer);
      if (!ini)
        return;

      try
      {
        if (dataOrig === null)
          fs.rmSync(ini);
        else
          fs.writeFileSync(ini, dataOrig, "utf-8");
      }catch(er){}
<<<<<<< HEAD
      ini = dataOrig = data = null;
=======
      ini = dataOrig = null;
>>>>>>> 6a9aca6f
    }
  };
})();

const aiOutCommon = window.createOutputChannel('AutoIt', 'vscode-autoit-output');

const runners = {
  list: new Map(), //list of running scripts
  isNewLine: true, //track if previous message ended with a newline
  lastId: 0, //last id used in output
  id: 0, //last launched process id
  outputName: `extension-output-${require("../package.json").publisher}.${require("../package.json").name}-#`,
  get lastRunning()
  {
    return this.findRunner({status: true, thisFile: null});
  },

  get lastRunningOpened()
  {
    return this.findRunner({status: true, thisFile: getActiveDocumentFile()});
  },

  findRunner(filter = {status: true, thisFile: null})
  {
    for(let list = [...this.list.entries()], i = list.length-1; i >= 0; i--)
    {
      const [runner, info] = list[i];
      let good = true;
      for(let f in filter)
      {
        if (filter[f] !== null && filter[f] !== info[f])
        {
          good = false;
          break;
        }
      }
      if (good)
        return {runner, info};

    }
    return null;
  },

  isAiOutVisible()
  {
    for(let i = 0, index, filename; i < window.visibleTextEditors.length; i++)
    {
      filename = window.visibleTextEditors[i].document.fileName;
      if (this.outputName === filename.substring(0,this. outputName.length))
      {
        filename = filename.substring(this.outputName.length);
        index = filename.indexOf("-");
        return {id: filename.substring(0, index), name: filename.substring(index + 1)};
      }
    }
    return;
  },

  cleanup()
  {
    const now = new Date().getTime();
    const timeout = config.multiOutputFinishedTimeout * 1000;
    const endTime = now - timeout;
    //get list of finished processes, ordered by endTime descent
    const values = [...this.list.entries()].filter(a => !a[1].status).sort((a,b) => b[1].endTime - a[1].endTime);
    for(let i = 0; i < values.length; i++)
    {
      const [runner, info] = values[i];
      clearTimeout(info.timer);
      info.callback = () =>
      {
        if (info.aiOut !== aiOutCommon)
          info.aiOut.dispose();

        const isAiOutVisible = this.isAiOutVisible();
        if (isAiOutVisible && isAiOutVisible.name == info.aiOut.name)
          aiOutCommon.show(true); //switch to common output

        this.list.delete(runner);
      };
      if (i >= config.multiOutputMaxFinished || (config.multiOutputFinishedTimeout && info.endTime < endTime))
        info.callback();
      else
       info.timer = config.multiOutputFinishedTimeout ? setTimeout(info.callback.bind(this), info.endTime - endTime) : null;
    }
  }
};

//accepts new option parameter in second argument: timeout
const showInformationMessage = (...args) =>
{
  let timeout;
  const [message, options] = args;
  if (options && options instanceof Object && !(options instanceof Array))
    {
      timeout = options.timeout;
      //not sure if we need to bother sanitize options object or not, seems to work as is
      // delete options.timeout;
      // if (!options.keys().length)
      //   args.splice(1,1);
    }
  clearTimeout(showInformationMessage.timer[message]);

  const callback = () =>
  {
    clearTimeout(timer);
    // https://github.com/microsoft/vscode/issues/153693
    for(let i = 0; i < 4; i++) // showing rapidly 4 messages hides the message...an exploit?
      window.showInformationMessage.apply(window, args);
  };
  const timer = timeout && setTimeout(callback, timeout);
  showInformationMessage.timer[message] = timer;
  return window.showInformationMessage.apply(window, args).finally(() => clearTimeout(timer));
};
showInformationMessage.timer = {};

const AiOut = ({id, aiOutProcess}) =>
{
  const prefix = "#" + id + ": ",
        prefixEmpty = "".padStart(prefix.length, " "), //using U+00A0 NO-BREAK SPACE character
        hotkeyFailedMsg = /!!?>Failed Setting Hotkey\(s\)(?::|...)[\r\n]*|--> SetHotKey (?:\(\) )?Restart failed(?:,|. -->) SetHotKey (?:\(\) )?Stop failed\.[\r\n]*/gi;

  //using proxy to "forward" all property calls to aiOutCommon and aiOutProcess
  return new Proxy(aiOutCommon, {
    get(aiOut, prop)
    {
      let ret = aiOut[prop];
      if (ret instanceof Function)
      {
        ret = (...args) =>
        {
          const text = args[0].replace(hotkeyFailedMsg, "");
          if (text != args[0] && !text.length)
          {
            aWrapperHotkey.reset();
            // in the future maybe we could find a way get current hotkeys registered for our commands...
            return;
          }
          args[0] = text;
          aiOutProcess[prop].apply(aiOutProcess[prop], args); //process output
          if ((prop == "append" || prop == "appendLine") && config.processIdInOutput != "None")
          {
            const isNewLine = runners.isNewLine;
            runners.isNewLine = prop == "appendLine" || args[0].match(/[\r\n]$/);
            //make sure process ID displays at the beginning of the line
            args[0] = args[0].replace(/([\r\n]+)(.+)/g, "$1" + prefixEmpty + "$2");
            if (runners.lastId != id || isNewLine)
            {
              if (config.processIdInOutput == "Multi")
                args[0] = prefix + args[0]; //display ID on each line
              else
                args[0] = (runners.lastId == id ? prefixEmpty : prefix) + args[0];

              if (!isNewLine)
                args[0] = "\r\n" + args[0];
            }

            runners.lastId = id;
          }

          aiOut[prop].apply(aiOut[prop], args); //common output
        };
      }
      return ret;
    }
  });
};

/*
window.activeTextEditor.document.fileName is not available in some situations
(like when runScript() executed in settings tab)
*/
function getActiveDocumentFile() {
  return window.activeTextEditor && window.activeTextEditor.document.fileName || "";
}

let hhproc;
// maybe it's not a good idea show default hotkeys, it will confuse user if they changed them.
// const keybindings = {};
// for(let i = 0, list = require("../package.json").contributes.keybindings; i < list.length; i++)
// {
//   keybindings[list[i].command.substring(10)] = list[i].key.replace(/\w+/g, w => (w.substring(0,1).toUpperCase()) + w.substring(1));
// }

function procRunner(cmdPath, args, bAiOutReuse = true) {
  const thisFile = getActiveDocumentFile(),
        processCommand = cmdPath + " " + args,
        runnerPrev = bAiOutReuse && runners.findRunner({status: false, thisFile, processCommand}),
        id = runnerPrev ? runnerPrev.info.id : ++runners.id,
        aiOutProcess = config.multiOutput ? runnerPrev ? runnerPrev.info.aiOut : window.createOutputChannel(`AutoIt #${id} (${thisFile})`, 'vscode-autoit-output') : new Proxy({},{get(){return()=>{};}}),
        aiOut = new AiOut({id, aiOutProcess}),
        info = {id, startTime: new Date().getTime(), endTime: 0, aiOut: aiOutProcess, thisFile, processCommand, status: true};

  if (runnerPrev)
  {
    clearTimeout(runnerPrev.info.timer);
    runnerPrev.startTime = new Date().getTime();
    runnerPrev.info.status = true;
    aiOutProcess.clear(); //clear process output
    runners.lastId = 0; //force displaying ID
  }
  if (!config.multiOutput)
    aiOutCommon.clear();

//  if (id == 1 || runners.isAiOutVisible()) //only switch output channel if autoit channel is opened now
  (config.multiOutput ? aiOutProcess : aiOutCommon).show(true);
  // Set working directory to AutoIt script dir so that compile and build
  // commands work right
  const workDir = path.dirname(thisFile);

  aWrapperHotkey.disable();
  const runner = spawn(cmdPath, args, {
    cwd: workDir,
  });

  aiOutProcess.appendLine(`Starting process #${id} (PID ${runner.pid})`);

  //display process command line, adding quotes to file paths as it does in SciTE
  aiOut.appendLine(`>"${cmdPath}" ${args.map((a,i,ar) => !i || ar[i-1] == "/in" ? '"' + a + '"' : a).join(" ")}`);

  if (runnerPrev)
  {
    //since we are reusing output panel
    //we need update our list
    //Map() doesn't allow update/replace keys, we'll have to add new one and delete old.
    runners.list.set(runner, runnerPrev.info);
    runners.list.delete(runnerPrev.runner);
  }
  else
  {
    runners.list.set(runner, info);
  }

  runner.stdout.on('data', data => {
    const output = data.toString();
    aiOut.append(output);
  });

  runner.stderr.on('data', data => {
    const output = data.toString();
    aiOut.append(output);
  });

  runner.on('exit', code => {
<<<<<<< HEAD
    aWrapperHotkey.reset();
    code = ~~code; //convert possible null into 0
    aiOut.appendLine((code>1||code<-1?"!":code<1?"+":"-")+`+>Process exited with code ${code}`);
=======
    code = ~~code;
    aiOut.appendLine((code>1||code<-1?"!":code<1?"+":"-")+`+>Process exited with code ${code}`);
    const info = runners.list.get(runner);
>>>>>>> 6a9aca6f
    info.endTime = new Date().getTime();
    info.status = false;
    runners.cleanup();
  });
}

const runScript = () => {
  const thisDoc = window.activeTextEditor.document; // Get the object of the text editor
  const thisFile = thisDoc.fileName; // Get the current file name

  // Save the file
  thisDoc.save();

  const params = config.consoleParams;

  window.setStatusBarMessage('Running the script...', 1500);

  if (params) {
    const quoteSplit = /[\w-/]+|"[^"]+"/g;
    const paramArray = params.match(quoteSplit); // split the string by space or quotes

    const cleanParams = paramArray.map(value => {
      return value.replace(/"/g, '');
    });

    procRunner(config.aiPath, [
      config.wrapperPath,
      '/run',
      '/prod',
      '/ErrorStdOut',
      '/in',
      thisFile,
      '/UserParams',
      ...cleanParams,
    ], false);
  } else {
    procRunner(config.aiPath, [config.wrapperPath, '/run', '/prod', '/ErrorStdOut', '/in', thisFile], false);
  }
};

const launchHelp = () => {
  const editor = window.activeTextEditor;
  const wordRange = editor.document.getWordRangeAtPosition(editor.selection.start);

  if (!wordRange) {
    launch(config.helpPath);
  } else {
    // Get the selected text and launch it
    const doc = editor.document;
    const query = doc.getText(doc.getWordRangeAtPosition(editor.selection.active));
    const findPrefix = /^[_]+[a-zA-Z0-9]+_/;
    const prefix = findPrefix.exec(query);

    window.setStatusBarMessage(`Searching documentation for ${query}`, 1500);

    if (prefix) {
      for (let i = 0; i < config.smartHelp.length; i += 1) {
        if (config.smartHelp[i][0] === prefix[0]) {
          // Make sure help file exists
          if (!fs.existsSync(config.smartHelp[i][1])) {
            window.showErrorMessage(`Unable to locate ${config.smartHelp[i][1]}`);
            return;
          }

          const regex = new RegExp(`\\bFunc\\s+${query}\\s*\\(`, "g");
          const sources = config.smartHelp[i][2].split("|")

          for (let j = 0; j < sources.length; j += 1) {

            let filePath = sources[j];
            if (!fs.existsSync(filePath)) {
              filePath = findFilepath(filePath, true)
              if (!filePath) { continue };
            }
            let text = getIncludeText(filePath);
            let found = text.match(regex);

            if (found) {
              if (hhproc) { hhproc.kill() };
              hhproc = spawn("hh", [`mk:@MSITStore:${config.smartHelp[i][1]}::/funcs/${query}.htm`]);
              return;
            }
          }
          break;
        }
      }
    }

    launch(config.helpPath, [query]);
  }
};

const launchInfo = () => {
  launch(config.infoPath);
};

function getDebugText() {
  const editor = window.activeTextEditor;
  const thisDoc = editor.document;
  const varToDebug = thisDoc.getText(thisDoc.getWordRangeAtPosition(editor.selection.active));

  // Make sure that a variable or macro is selected
  if (varToDebug.charAt(0) === '$' || varToDebug.charAt(0) === '@') {
    const nextLine = editor.selection.active.line + 1;
    const newPosition = new Position(nextLine, 0);

    return {
      text: varToDebug,
      position: newPosition,
    };
  }
  window.showErrorMessage(
    `"${varToDebug}" is not a variable or macro, debug line can't be generated`,
  );
  return {};
}

function getIndent() {
  const editor = window.activeTextEditor;
  const doc = editor.document;

  // Grab the whole line
  const currentLine = doc.lineAt(editor.selection.active.line).text;
  // Get the indent of the current line
  const findIndent = /(\s*).+/;
  return findIndent.exec(currentLine)[1];
}

const debugMsgBox = () => {
  const editor = window.activeTextEditor;

  const debugText = getDebugText();

  const indent = getIndent();

  if (debugText) {
    const debugCode = `${indent};### Debug MSGBOX ↓↓↓\n${indent}MsgBox(262144, 'Debug line ~' & @ScriptLineNumber, 'Selection:' & @CRLF & '${debugText.text}' & @CRLF & @CRLF & 'Return:' & @CRLF & ${debugText.text})\n`;

    // Insert the code for the MsgBox into the script
    editor.edit(edit => {
      edit.insert(debugText.position, debugCode);
    });
  }
};

const compileScript = () => {
  // Save the file
  window.activeTextEditor.document.save();
  // Get the current file name
  const thisFile = getActiveDocumentFile();

  window.setStatusBarMessage('Compiling script...', 1500);

  // Launch the AutoIt Wrapper executable with the script's path
  procRunner(config.aiPath, [config.wrapperPath, '/ShowGui', '/prod', '/in', thisFile]);
};

const tidyScript = () => {
  // Save the file
  window.activeTextEditor.document.save();
  // Get the current file name
  const thisFile = getActiveDocumentFile();

  window.setStatusBarMessage(`Tidying script...${thisFile}`, 1500);

  // Launch the AutoIt Wrapper executable with the script's path
  procRunner(config.tidyPath, [thisFile]);
};

const checkScript = () => {
  // Save the file
  window.activeTextEditor.document.save();
  // Get the current file name
  const thisFile = getActiveDocumentFile();

  window.setStatusBarMessage(`Checking script...${thisFile}`, 1500);

  // Launch the AutoIt Wrapper executable with the script's path
  procRunner(config.aiPath, [config.wrapperPath, '/AU3check', '/prod', '/in', thisFile]);
};

const buildScript = () => {
  // Save the file
  window.activeTextEditor.document.save();
  // Get the current file name
  const thisFile = getActiveDocumentFile();

  window.setStatusBarMessage('Building script...', 1500);

  // Launch the AutoIt Wrapper executable with the script's path
  procRunner(config.aiPath, [config.wrapperPath, '/NoStatus', '/prod', '/in', thisFile]);
};

const debugConsole = () => {
  const editor = window.activeTextEditor;
  const debugText = getDebugText();
  const indent = getIndent();

  if (debugText) {
    const debugCode = `${indent};### Debug CONSOLE ↓↓↓\n${indent}ConsoleWrite('@@ Debug(' & @ScriptLineNumber & ') : ${debugText.text} = ' & ${debugText.text} & @CRLF & '>Error code: ' & @error & @CRLF)\n`;

    // Insert the code for the MsgBox into the script
    editor.edit(edit => {
      edit.insert(debugText.position, debugCode);
    });
  }
};

const launchKoda = () => {
  // Launch Koda Form Designer(FD.exe)
  procRunner(config.kodaPath);
};

const changeConsoleParams = () => {
  const currentParameters = config.consoleParams;

  window
    .showInputBox({
      placeHolder: `param "param with spaces" 3`,
      value: currentParameters,
      prompt:
        'Enter space-separated parameters to send to the command line when scripts are run. Wrap single parameters with one or more spaces with quotes.',
    })
    .then(input => {
      let newParams = input;
      if (input === undefined) {
        // Preserve standing console parameters if input is cancelled
        newParams = currentParameters;
      }

      config.update('consoleParams', newParams, false).then(() => {
        const params = config.consoleParams;

        const message = params
          ? `Current console parameter(s): ${params}`
          : `Console parameter(s) have been cleared.`;

        window.showInformationMessage(message);
      });
    });
};

const killScript = (thisFile = null) => {
  const data = runners.findRunner({status: true, thisFile});
  if (!data) {
    const file = thisFile ? " (" +thisFile.split("\\").splice(-2, 2).join("\\") + ") " : " ";
    showInformationMessage(`No script${file}is currently running.`, {timeout: 10000});
    return;
  }

  window.setStatusBarMessage('Stopping the script...', 1500);
  data.runner.stdin.pause();
  data.runner.kill();
};

const killScriptOpened = () =>
{
  killScript(getActiveDocumentFile());
};

const openInclude = () => {
  const editor = window.activeTextEditor;
  const doc = editor.document;

  const currentLine = doc.lineAt(editor.selection.active.line).text;
  const findInclude = /^(?:\s*)#include.+["'<](.*\.au3)["'>]/i;
  const found = findInclude.exec(currentLine);

  if (found === null) {
    window.showErrorMessage(`Not on #include line.`);
    return;
  }

  let includeFile = found[1];

  if (!fs.existsSync(includeFile)) {
    // check based on current document directory
    const docPath = path.dirname(doc.fileName);
    const currFile = path.normalize(`${docPath}\\${includeFile}`);

    if (fs.existsSync(currFile)) {
      includeFile = currFile;
    } else {
      const library = found[0].includes("<")
      includeFile = findFilepath(includeFile, library);
    }
  }

  // check for
  if (!includeFile) {
    window.showErrorMessage(`Unable to locate #include file.`);
    return;
  }

  const url = Uri.parse(`file:///${includeFile}`);
  window.showTextDocument(url);
};

const insertHeader = () => {
  const editor = window.activeTextEditor;
  const doc = editor.document;
  const currentLine = editor.selection.active.line;
  const lineText = doc.lineAt(currentLine).text;
  const UDFCreator = config.UDFCreator;

  const findFunc = /(?=\S)(?!;~\s)Func\s+((\w+)\((.+)?\))/i;
  const found = findFunc.exec(lineText);

  if (found === null) {
    window.showErrorMessage(`Not on function definition.`);
    return;
  }
  const hdrType =
    found[2].substring(0, 2) === '__' ? '#INTERNAL_USE_ONLY# ' : '#FUNCTION# =========';
  let syntaxBegin = `${found[2]}(`;
  let syntaxEnd = ')';
  let paramsOut = 'None';
  if (found[3]) {
    const params = found[3].split(',').map((element, index) => {
      let parameter = element;
      let tag = '- ';
      if (element.search('=') !== -1) {
        tag += '[optional] ';
        syntaxBegin += '[';
        syntaxEnd = `]${syntaxEnd}`;
      }
      syntaxBegin += (index ? ', ' : '') + element;
      if (element.substring(0, 5).toLowerCase() === 'byref') {
        parameter = element.substring(6); // strip off byref keyword
        tag += '[in/out] ';
      }
      return parameter
        .trim()
        .split(' ')[0]
        .padEnd(21)
        .concat(tag);
    });
    const paramPrefix = '\n;                  ';
    paramsOut = params.join(paramPrefix);
  }
  const syntaxOut = `${syntaxBegin}${syntaxEnd}`;
  const header = `; ${hdrType}===========================================================================================================
; Name ..........: ${found[2]}
; Description ...:
; Syntax ........: ${syntaxOut}
; Parameters ....: ${paramsOut}
; Return values .: None
; Author ........: ${UDFCreator}
; Modified ......:
; Remarks .......:
; Related .......:
; Link ..........:
; Example .......: No
; ===============================================================================================================================
`;

  const newPosition = new Position(currentLine, 0);
  editor.edit(editBuilder => {
    editBuilder.insert(newPosition, header);
  });
};

const restartScript = () => {
  const {runner, info} = runners.lastRunningOpened||{};
  if (runner)
  {
    runner.on("exit", () =>
    {
      if (info.callback)
      {
        clearTimeout(info.timer);
        info.callback();
      }
      runScript();
    });
    return killScript(info.thisFile);
  }
  runScript();
};

export {
  buildScript,
  changeConsoleParams,
  checkScript,
  compileScript,
  debugConsole,
  debugMsgBox,
  killScript,
  killScriptOpened,
  launchHelp,
  launchInfo,
  launchKoda,
  runScript,
  tidyScript,
  openInclude,
  insertHeader,
  restartScript,
};<|MERGE_RESOLUTION|>--- conflicted
+++ resolved
@@ -31,13 +31,8 @@
 const aWrapperHotkey = (()=>
 {
   let dataOrig, data, ini, timer;
-<<<<<<< HEAD
   const regex = /(SciTE_(STOPEXECUTE|RESTART)\s*=).*/gi,
         env = process.env;
-
-=======
-  const regex = /(SciTE_(STOPEXECUTE|RESTART)\s*=).*/gi;
->>>>>>> 6a9aca6f
   const fileData = ()=>
   {
     ini = dataOrig = null;
@@ -103,11 +98,7 @@
         else
           fs.writeFileSync(ini, dataOrig, "utf-8");
       }catch(er){}
-<<<<<<< HEAD
       ini = dataOrig = data = null;
-=======
-      ini = dataOrig = null;
->>>>>>> 6a9aca6f
     }
   };
 })();
@@ -352,15 +343,9 @@
   });
 
   runner.on('exit', code => {
-<<<<<<< HEAD
     aWrapperHotkey.reset();
     code = ~~code; //convert possible null into 0
     aiOut.appendLine((code>1||code<-1?"!":code<1?"+":"-")+`+>Process exited with code ${code}`);
-=======
-    code = ~~code;
-    aiOut.appendLine((code>1||code<-1?"!":code<1?"+":"-")+`+>Process exited with code ${code}`);
-    const info = runners.list.get(runner);
->>>>>>> 6a9aca6f
     info.endTime = new Date().getTime();
     info.status = false;
     runners.cleanup();
