--- conflicted
+++ resolved
@@ -1,92 +1,9 @@
 {
-<<<<<<< HEAD
-  "name": "autoit",
-  "displayName": "AutoIt",
-  "description": "AutoIt language extension for Visual Studio Code",
-  "icon": "img/ai_icon.png",
-  "version": "0.1.6",
-  "publisher": "Damien",
-  "galleryBanner": {
-    "color": "#254768",
-    "theme": "dark"
-  },
-  "engines": {
-    "vscode": "^0.10.1"
-  },
-  "categories": [
-    "Languages",
-    "Snippets"
-  ],
-  "devDependencies": {
-    "vscode": "^0.11.x",
-    "typescript": "^1.6.2"
-  },
-  "main": "./out/src/extension",
-  "activationEvents": [
-    "onLanguage:autoit"
-  ],
-  "repository": {
-    "type": "git",
-    "url": "https://github.com/loganch/AutoIt-VSCode.git"
-  },
-  "homepage": "https://github.com/loganch/AutoIt-VSCode/blob/master/README.md",
-  "contributes": {
-    "languages": [
-      {
-        "id": "autoit",
-        "aliases": [
-          "AutoIt",
-          "autoit"
-        ],
-        "extensions": [
-          ".au3"
-        ],
-        "configuration": "./syntaxes/autoit-language-configuration.json"
-      }
-    ],
-    "commands": [
-      {
-        "command": "extension.runScript",
-        "title": "AutoIt - Run Script"
-      },
-      {
-        "command": "extension.compile",
-        "title": "AutoIt - Compile"
-      },
-      {
-        "command": "extension.tidy",
-        "title": "AutoIt - Tidy"
-      },
-      {
-        "command": "extension.check",
-        "title": "AutoIt - Check"
-      },
-      {
-        "command": "extension.build",
-        "title": "AutoIt - Build"
-      },
-      {
-        "command": "extension.launchHelp",
-        "title": "AutoIt - Help"
-      },
-      {
-        "command": "extension.launchInfo",
-        "title": "AutoIt - Au3Info"
-      },
-      {
-        "command": "extension.debugMsgBox",
-        "title": "AutoIt - Debug to MsgBox"
-      },
-      {
-        "command": "extension.debugConsole",
-        "title": "AutoIt - Debug to Console"
-      }
-=======
     "name": "autoit",
     "displayName": "AutoIt",
     "description": "AutoIt language extension for Visual Studio Code",
     "icon": "img/ai_icon.png",
-    "version": "0.1.5",
+    "version": "0.1.6",
     "publisher": "Damien",
     "galleryBanner": {
         "color": "#254768",
@@ -98,7 +15,6 @@
     "categories": [
         "Languages",
         "Snippets"
->>>>>>> 772024db
     ],
     "devDependencies": {
         "vscode": "^0.11.x",
